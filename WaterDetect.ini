# WaterDetect configuration file
# Please note that All section and values are required. 
# There are no default values hard coded!

[General]
# sets the reference band for resolution and projections
reference_band = Red

# specifies the maximum percentage of invalid pixels in the image area
maximum_invalid = 0.8

# indicate if it is necessary to create a composite output of the area (True/False)
create_composite = False

# indicate if it should create the PDF reports
pdf_reports = True

# save the indices in output image folder (ex. MNDWI, NDWI, etc.)
save_indices = True

# *** SECTION EXTERNAL MASK ***
# informs if there is an external mask to be used in the image's folder
# mask_name is a unique substring for the .tif file to be identified within the folder
[External_Mask]
external_mask = False
mask_name = invalid_mask
mask_valid_value = None
mask_invalid_value = 255
#mask_name = ref_mask
#mask_valid_value = None
#mask_invalid_value = 255


# *** SECTION INVERSION (L2->L3) ***
# these are the options needed for converting water pixel reflectance in water parameters
# available parameters:
# turb-dogliotti / spm-get / chl-lins / aCDOM-brezonik / chl-giteslon
[Inversion]
inversion = True
<<<<<<< HEAD
parameter = spm-get
=======
parameter = turb-dogliotti
>>>>>>> 0ef136da

# sets minimum and maximum value for parameter for visualization legend
# if None is provided, the scale will range from min(x) to max(x)
min_param_value = None
max_param_value = None

# uniform distribution=True forces the parameter to be equally displaced between
# min and max, making it a uniform histogram. Should be used for visualization only.
uniform_distribution = False

# matplotlib colormap to be used
# suggestions: viridis, jet
colormap = jet

#TODO
#grayscale = False
#fade = 1

# *** SECTION CLUSTERING ***
# these are the options needed for the DWImage clustering algorithm
[Clustering]

average_results = False
min_positive_pixels = 3

# Bands combinations used for the clustering algorithm. Each combination will be an Output product
# Example: clustering_bands = [['mbwi', 'Mir2'], ['mndwi', 'mbwi'], ['Mir2', 'mndwi','ndwi']]
# for otsu in any band, utilize: ['otsu', 'mndwi']

clustering_bands = [
;		    ['Green', 'mndwi', 'mbwi', 'Nir', 'ndwi'],
;		    ['canny', 'mndwi'],
;		    ['canny', 'ndwi'],
;		    ['canny', 'mbwi'],
;		    ['canny', 'Nir'],
;		    ['canny', 'Mir2'],
#		    ['mndwi', 'ndwi', 'awei', 'mbwi', 'Nir', 'Mir2'],
#		    ['mndwi', 'ndwi', 'awei', 'mbwi', 'Nir'],
#		    ['mndwi', 'ndwi', 'awei', 'mbwi', 'Mir2'],
#		    ['mndwi', 'ndwi', 'awei', 'Nir', 'Mir2'],
;		    ['mndwi', 'ndwi', 'mbwi', 'Nir', 'Mir2'],
#		    ['mndwi', 'awei', 'mbwi', 'Nir', 'Mir2'],
#		    ['mndwi', 'ndwi', 'awei', 'Nir'],
;		    ['mndwi', 'ndwi', 'Nir' , 'mbwi'],
#		    ['mndwi', 'Nir' , 'awei', 'mbwi'],
#		    ['mndwi', 'ndwi', 'awei', 'Mir2'],
<<<<<<< HEAD
;		    ['mndwi', 'ndwi', 'Mir2', 'mbwi'],
=======
#		    ['mndwi', 'ndwi', 'Mir2', 'mbwi'],
>>>>>>> 0ef136da
#		    ['mndwi', 'Mir2', 'awei', 'mbwi'],
;		    ['mndwi', 'ndwi', 'Nir' , 'Mir2'],
;		    ['mndwi', 'Nir' , 'Mir2', 'mbwi'],
#		    ['mndwi', 'Nir' , 'awei', 'Mir2'],
#		    ['mndwi', 'ndwi', 'awei'],
;		    ['mndwi', 'ndwi', 'Mir2'],
#		    ['mndwi', 'Mir2', 'awei'],
<<<<<<< HEAD
;		    ['mndwi', 'ndwi', 'Nir' ],
#		    ['mndwi', 'Nir' , 'awei'],
;		    ['mndwi', 'ndwi', 'mbwi'],
=======
#		    ['mndwi', 'ndwi', 'Nir' ],
#		    ['mndwi', 'Nir' , 'awei'],
#		    ['mndwi', 'ndwi', 'mbwi'],
>>>>>>> 0ef136da
#		    ['mndwi', 'mbwi', 'awei']]
;		    ['mndwi', 'Nir' , 'Mir2'],
;		    ['mndwi', 'Nir' , 'mbwi'],
;		    ['mndwi', 'Mir2', 'mbwi'],
;		    ['mndwi', 'ndwi'],
#		    ['mndwi', 'awei'],
;		    ['mndwi', 'mbwi'],
;		    ['mndwi', 'Nir'],
;		    ['mndwi', 'Mir2'],
<<<<<<< HEAD
;		    ['ndwi', 'mbwi', 'Nir', 'Mir2'],
=======
#		    ['ndwi', 'mbwi', 'Nir', 'Mir2'],
>>>>>>> 0ef136da
;		    ['ndwi', 'Nir' , 'mbwi'],
;		    ['ndwi', 'Mir2', 'mbwi'],
;		    ['ndwi', 'Nir' , 'Mir2'],
;		    ['Nir' , 'Mir2', 'mbwi'],
;		    ['ndwi', 'Mir2'],
;		    ['ndwi', 'Nir' ],
;		    ['ndwi', 'mbwi'],
;		    ['Nir' , 'Mir2'],
;		    ['Nir' , 'mbwi'],
;		    ['Mir2', 'mbwi'],
		    ]

# supported methods 'agglomerative','k-means'
clustering_method = agglomerative

# linkage for agglomerative can be 'ward', 'average', 'single' or 'complete'
linkage = average

# min and max number of allowed clusters
min_clusters = 2
max_clusters = 10

# inform a threshold to clip the Mir (or any band)  band at the end of processing (None if no clipping)
<<<<<<< HEAD
clip_band = Mir2
clip_inf_value = None
clip_sup_value = 0.1
=======
clip_band = None # [mndwi, B11]
clip_inf_value = None # [-0.2, None]
clip_sup_value = None # [None, 0.01]
>>>>>>> 0ef136da

# supported classifiers 'naive_bayes', 'SVM', 'MLP'
classifier = naive_bayes

# limits for the training dataset (train_size = percentage of pixels to use as training)
train_size = 0.2
min_train_size = 1000
max_train_size = 10000

# supported indexes for identifying the best number of clusters 'calinsk', 'silhouette'
score_index = calinsk

# method to detect the water cluster among the clusters
# support methods: 'maxmndwi', 'minmir', 'maxmbwi'
detectwatercluster = maxmbwi

# *** SECTION GRAPH ***
# this section regulates the graphics parameters
[Graphs]
plot_graphs = False

#graphs_bands = [['Mir2', 'mndwi'], ['ndwi', 'mndwi']]
graphs_bands = [['Mir2', 'mndwi'], ['ndwi', 'mndwi'], ['Mir2', 'mbwi']]

# *** SECTION TIMESERIES ***
# this section regulates the graphics parameters
[TimeSeries]
plot_ts = False

# *** SECTION MASKS ***
# This section specifies the masks (cloud, shadow, etc) to be considered
# Each product (landsat, theia, etc.) has its own logic
[TheiaMasks]
CLM_all_clouds_and_shadows = yes
CLM_all_clouds = no
CLM_clouds_blue_band = no
CLM_clouds_multi_temporal = no
CLM_thin_clouds = yes
CLM_cloud_shadows = no
CLM_other_shadows = no
CLM_high_clouds = no

MG2_water = no
MG2_all_clouds = no
MG2_snow = yes
MG2_cloud_shadows = yes
MG2_other_shadows = yes
MG2_terrain_mask = yes
MG2_sun_too_low = yes
MG2_sun_tangent = yes

[LandsatMasks]
fill = no
clear = no
water = no
cloud_shadow = no
snow = no
cloud = no
cloud_conf1 = no
cloud_conf2 = no
cirrus_conf1 = no
cirrus_conf2 = no
terrain_occlusion = no
<|MERGE_RESOLUTION|>--- conflicted
+++ resolved
@@ -37,11 +37,7 @@
 # turb-dogliotti / spm-get / chl-lins / aCDOM-brezonik / chl-giteslon
 [Inversion]
 inversion = True
-<<<<<<< HEAD
-parameter = spm-get
-=======
 parameter = turb-dogliotti
->>>>>>> 0ef136da
 
 # sets minimum and maximum value for parameter for visualization legend
 # if None is provided, the scale will range from min(x) to max(x)
@@ -88,11 +84,7 @@
 ;		    ['mndwi', 'ndwi', 'Nir' , 'mbwi'],
 #		    ['mndwi', 'Nir' , 'awei', 'mbwi'],
 #		    ['mndwi', 'ndwi', 'awei', 'Mir2'],
-<<<<<<< HEAD
-;		    ['mndwi', 'ndwi', 'Mir2', 'mbwi'],
-=======
 #		    ['mndwi', 'ndwi', 'Mir2', 'mbwi'],
->>>>>>> 0ef136da
 #		    ['mndwi', 'Mir2', 'awei', 'mbwi'],
 ;		    ['mndwi', 'ndwi', 'Nir' , 'Mir2'],
 ;		    ['mndwi', 'Nir' , 'Mir2', 'mbwi'],
@@ -100,15 +92,9 @@
 #		    ['mndwi', 'ndwi', 'awei'],
 ;		    ['mndwi', 'ndwi', 'Mir2'],
 #		    ['mndwi', 'Mir2', 'awei'],
-<<<<<<< HEAD
-;		    ['mndwi', 'ndwi', 'Nir' ],
-#		    ['mndwi', 'Nir' , 'awei'],
-;		    ['mndwi', 'ndwi', 'mbwi'],
-=======
 #		    ['mndwi', 'ndwi', 'Nir' ],
 #		    ['mndwi', 'Nir' , 'awei'],
 #		    ['mndwi', 'ndwi', 'mbwi'],
->>>>>>> 0ef136da
 #		    ['mndwi', 'mbwi', 'awei']]
 ;		    ['mndwi', 'Nir' , 'Mir2'],
 ;		    ['mndwi', 'Nir' , 'mbwi'],
@@ -118,16 +104,12 @@
 ;		    ['mndwi', 'mbwi'],
 ;		    ['mndwi', 'Nir'],
 ;		    ['mndwi', 'Mir2'],
-<<<<<<< HEAD
-;		    ['ndwi', 'mbwi', 'Nir', 'Mir2'],
-=======
 #		    ['ndwi', 'mbwi', 'Nir', 'Mir2'],
->>>>>>> 0ef136da
 ;		    ['ndwi', 'Nir' , 'mbwi'],
 ;		    ['ndwi', 'Mir2', 'mbwi'],
 ;		    ['ndwi', 'Nir' , 'Mir2'],
 ;		    ['Nir' , 'Mir2', 'mbwi'],
-;		    ['ndwi', 'Mir2'],
+		    ['ndwi', 'Mir2'],
 ;		    ['ndwi', 'Nir' ],
 ;		    ['ndwi', 'mbwi'],
 ;		    ['Nir' , 'Mir2'],
@@ -146,22 +128,16 @@
 max_clusters = 10
 
 # inform a threshold to clip the Mir (or any band)  band at the end of processing (None if no clipping)
-<<<<<<< HEAD
-clip_band = Mir2
-clip_inf_value = None
-clip_sup_value = 0.1
-=======
 clip_band = None # [mndwi, B11]
 clip_inf_value = None # [-0.2, None]
 clip_sup_value = None # [None, 0.01]
->>>>>>> 0ef136da
 
 # supported classifiers 'naive_bayes', 'SVM', 'MLP'
 classifier = naive_bayes
 
 # limits for the training dataset (train_size = percentage of pixels to use as training)
 train_size = 0.2
-min_train_size = 1000
+min_train_size = 500
 max_train_size = 10000
 
 # supported indexes for identifying the best number of clusters 'calinsk', 'silhouette'
