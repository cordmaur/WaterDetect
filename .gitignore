--- conflicted
+++ resolved
@@ -1,10 +1,6 @@
-<<<<<<< HEAD
+__pycache__/
 .idea/
 .venv/
-=======
-__pycache__/
-.idea/
 .DS_Store
 input/
-output/
->>>>>>> 7c51671c
+output/